# Travis CI config for Snorkel, a training data creation and management
# system focused on information extraction

dist: trusty
sudo: false  # to use container-based infra, see: http://docs.travis-ci.com/user/migrating-from-legacy/

<<<<<<< HEAD
env:
  global:
    - NUMPY: 1.11
    - SCIPY: 0.18

=======
>>>>>>> f66ae642
language:
  - python
python:
  - "2.7"
jdk:
  - oraclejdk8

cache:
  directories:
    - download
    - $HOME/.cache/pip
    - $HOME/miniconda/envs/test      # to avoid repetitively setting up Ana/Miniconda environment
    - parser                         # to avoid repetitively downloading CoreNLP

addons:
  apt:
    packages:
    # CoreNLP needs Java 8
    - oracle-java8-installer

# Following trick is necessary to get a binary distribution of numpy, scipy, etc. which takes too long to build every time
# See: http://stackoverflow.com/q/30588634
# See: https://github.com/Theano/Theano/blob/master/.travis.yml (for caching)
# See: http://conda.pydata.org/docs/travis.html
before_install:
  - deactivate  # leaving Travis' virtualenv first since otherwise Jupyter/IPython gets confused with conda inside a virtualenv (See: https://github.com/ipython/ipython/issues/8898)
  - mkdir -p download
  - cd download
  - travis_retry wget -c http://repo.continuum.io/miniconda/Miniconda-3.8.3-Linux-x86_64.sh -O miniconda.sh
  - chmod +x miniconda.sh
  - bash miniconda.sh -b -f -p ~/miniconda
  - cd ..
  - export PATH=~/miniconda/bin:$PATH
  - conda update --yes conda

  # Make sure Java 8 is used
  - export PATH="/usr/lib/jvm/java-8-oracle/bin:$PATH"
  - export JAVA_HOME=/usr/lib/jvm/java-8-oracle
  - java -version

  # Set environment variables
  - source set_env.sh

install:
  # Install binary distribution of scientific python modules
  - test -e ~/miniconda/envs/test/bin/activate || ( rm -rf ~/miniconda/envs/test; conda create --yes -n test python=$TRAVIS_PYTHON_VERSION )
  - source activate test
  - conda install --yes numpy scipy matplotlib pip

  # Install Numba
  - conda install --yes numba

  # Install Numbskull
  - git clone https://github.com/HazyResearch/numbskull.git
  - cd numbskull
  - pip install .
  - cd ..

  # Install all remaining dependencies as per our README
  - pip install -r python-package-requirement.txt
  - test -e parser/corenlp.sh || ./install-parser.sh

  # Use runipy to run Jupyter/IPython notebooks from command-line
  - pip install runipy

script:

  # Runs intro tutorial notebooks
  - cd tutorials
  - runipy intro/Intro_Tutorial_1.ipynb
  - runipy intro/Intro_Tutorial_2.ipynb
  - runipy intro/Intro_Tutorial_3.ipynb
  - runipy intro/Intro_Tutorial_4.ipynb
  - runipy intro/Intro_Tutorial_5.ipynb

  # Runs them some more. Tests running against an existing database.
  - runipy intro/Intro_Tutorial_1.ipynb
  - runipy intro/Intro_Tutorial_2.ipynb
  - runipy intro/Intro_Tutorial_3.ipynb
  - runipy intro/Intro_Tutorial_4.ipynb
  # We do notebook 4 twice to test rerunning in the middle of the workflow
  - runipy intro/Intro_Tutorial_4.ipynb
  - runipy intro/Intro_Tutorial_5.ipynb

  # Run CDR tutorials
  - runipy cdr/CDR_Tutorial_1.ipynb
  - runipy cdr/CDR_Tutorial_2.ipynb
  - runipy cdr/CDR_Tutorial_3.ipynb

  - cd ..

  # Run test modules
  - python test/learning/test_gen_learning.py

  # TODO check outputs, upload results, etc.
  # for more ideas, see: https://github.com/rossant/ipycache/issues/7

after_success:
  - killall java

after_failure:
  - killall java<|MERGE_RESOLUTION|>--- conflicted
+++ resolved
@@ -4,14 +4,6 @@
 dist: trusty
 sudo: false  # to use container-based infra, see: http://docs.travis-ci.com/user/migrating-from-legacy/
 
-<<<<<<< HEAD
-env:
-  global:
-    - NUMPY: 1.11
-    - SCIPY: 0.18
-
-=======
->>>>>>> f66ae642
 language:
   - python
 python:
