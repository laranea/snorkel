--- conflicted
+++ resolved
@@ -197,32 +197,14 @@
     # These names are also used by other related classes, such as 
     # GenerativeModelParameters
     optional_names = ('lf_prior', 'lf_propensity', 'lf_class_propensity')
-<<<<<<< HEAD
     dep_names = (
         'dep_similar', 'dep_fixing', 'dep_reinforcing', 'dep_exclusive'
     )
 
     def train(self, L, y=None, deps=(), LF_priors=None, labels=None, 
-        label_prior=0.95, init_acc=1.0, epochs=100, step_size=None, decay=0.99, 
-        reg_param=0.1, reg_type=2, verbose=False, truncation=10, burn_in=50, 
-        timer=None):
-        """Trains the generative model
-
-        @L: M x N labeling function matrix
-        @y: TODO: What is this for?
-        @deps: List of dependency edges to include in the model
-        @LF_priors: A list of prior probabilities for the LFs; 0.5 by default
-        @labels: A vector of supervised labels
-        @label_prior: The prior probability to assign to the supervised labels
-
-        TODO: Fill in the rest here...
-        """
-        m, n = L.shape
-=======
-    dep_names = ('dep_similar', 'dep_fixing', 'dep_reinforcing', 'dep_exclusive')
-
-    def train(self, L, y=None, deps=(), init_acc = 1.0, init_deps=1.0, init_class_prior=-1.0, epochs=10, step_size=None, decay=0.99, reg_param=0.1, reg_type=2, verbose=False,
-              truncation=10, burn_in=5, timer=None):
+        label_prior=0.95, init_acc = 1.0, init_deps=1.0, init_class_prior=-1.0,
+        epochs=10, step_size=None, decay=0.99, reg_param=0.1, reg_type=2, 
+        verbose=False, truncation=10, burn_in=5, timer=None):
         """
         Fits the parameters of the model to a data set. By default, learns a conditionally independent model.
         Additional unary dependencies can be set to be included in the constructor. Additional pairwise and higher-order
@@ -234,6 +216,9 @@
         :param y: optional ground truth labels
         :param deps: collection of dependencies to include in the model, each element is a tuple of the form
                      (LF 1 index, LF 2 index, dependency type), see snorkel.learning.constants
+        :param LF_priors: Priors on the LF accuracies; default is 0.5
+        :param labels: Optional ground truth labels
+        :param label_prior: Prior on the optional ground truth labels
         :param init_acc: initial weight for accuracy dependencies (in log scale)
         :param init_deps: initial weight for additional dependencies, except class prior (in log scale)
         :param init_class_prior: initial class prior (in log scale), note only used if class_prior=True in constructor
@@ -247,8 +232,7 @@
         :param burn_in: number of burn-in samples to take before beginning learning
         :param timer: stopwatch for profiling, must implement start() and end()
         """
-
->>>>>>> 6e1e6924
+        m, n = L.shape
         step_size = step_size or 1.0 / L.shape[0]
         reg_param_scaled = reg_param / L.shape[0]
 
@@ -269,11 +253,7 @@
             LF_priors.append(label_prior)
 
         self._process_dependency_graph(L, deps)
-<<<<<<< HEAD
-        weight, variable, factor, ftv, domain_mask, n_edges = self._compile(L, y, init_acc, LF_priors, is_fixed)
-=======
-        weight, variable, factor, ftv, domain_mask, n_edges = self._compile(L, y, init_acc, init_deps, init_class_prior)
->>>>>>> 6e1e6924
+        weight, variable, factor, ftv, domain_mask, n_edges = self._compile(L, y, init_acc, init_deps, init_class_prior, LF_priors, is_fixed)
         fg = NumbSkull(n_inference_epoch=0, n_learning_epoch=epochs, stepsize=step_size, decay=decay,
                        reg_param=reg_param_scaled, regularization=reg_type, truncation=truncation,
                        quiet=(not verbose), verbose=verbose, learn_non_evidence=True, burn_in=burn_in)
@@ -380,11 +360,7 @@
         for dep_name in GenerativeModel.dep_names:
             setattr(self, dep_name, getattr(self, dep_name).tocoo(copy=True))
 
-<<<<<<< HEAD
-    def _compile(self, L, y, init_acc, LF_priors, is_fixed):
-=======
-    def _compile(self, L, y, init_acc, init_deps, init_class_prior):
->>>>>>> 6e1e6924
+    def _compile(self, L, y, init_acc, init_deps, init_class_prior, LF_priors, is_fixed):
         """
         Compiles a generative model based on L and the current labeling function dependencies.
         """
@@ -435,8 +411,7 @@
         else:
             w_off = 0
 
-<<<<<<< HEAD
-        for i in range(n):
+        for i in range(w_off, w_off + n):
             # Prior on LF acc
             if (LF_priors[i] != 0.5):
                 weight[w_off]['isFixed'] = True
@@ -450,11 +425,6 @@
                 else:
                     weight[w_off]['initialValue'] = np.float64(0)
                 w_off += 1
-=======
-        for i in range(w_off, w_off + n):
-            weight[i]['isFixed'] = False
-            weight[i]['initialValue'] = np.float64(init_acc)
->>>>>>> 6e1e6924
 
         for i in range(w_off, weight.shape[0]):
             weight[i]['isFixed'] = False
